--- conflicted
+++ resolved
@@ -20,13 +20,10 @@
         """Create a new composite gate.
 
         name = instruction name string
-<<<<<<< HEAD
         params =parameters specifying the gate
         qarg = list of pairs (QuantumRegister, index)
         circ = QuantumCircuit or CompositeGate containing this gate
-=======
-        params = list of real parameters
->>>>>>> e91fb30d
+
         """
         warnings.warn('CompositeGate is deprecated and will be removed in v0.9. '
                       'Any Instruction can now be composed of other sub-instructions. '
