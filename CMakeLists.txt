--- conflicted
+++ resolved
@@ -1,10 +1,6 @@
 cmake_minimum_required (VERSION 3.5 FATAL_ERROR)
-<<<<<<< HEAD
-project (QISKit VERSION 0.5.4 LANGUAGES CXX)
-=======
 file(STRINGS "qiskit/VERSION.txt" VERSION_NUM)
 project (QISKit VERSION ${VERSION_NUM} LANGUAGES CXX)
->>>>>>> 60032dd0
 
 # Verbose!!
 set(CMAKE_VERBOSE_MAKEFILE True)
